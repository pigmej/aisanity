--- conflicted
+++ resolved
@@ -18,7 +18,6 @@
 
 ## Installation
 
-<<<<<<< HEAD
 ### Option 1: Bun Runtime (Recommended for Performance)
 
 Install Bun for optimal performance (4x faster startup, 100x faster tests):
@@ -84,9 +83,6 @@
 ### Development Setup
 
 For developers contributing to Aisanity:
-
-=======
->>>>>>> 35556b8b
 ```bash
 # Clone repository
 git clone <repository-url>
