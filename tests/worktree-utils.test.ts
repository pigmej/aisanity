import {
  isWorktree,
<<<<<<< HEAD
=======
  getMainGitDirPath,
>>>>>>> 5debeccc
  getMainWorkspacePath,
  getWorktreeName,
  generateWorktreeContainerName,
  validateBranchName,
  getAllWorktrees,
  shouldCopyDevContainer,
  copyDevContainerToWorktree
} from '../src/utils/worktree-utils';
import { getCurrentBranch } from '../src/utils/config';
import * as fs from 'fs';
import { execSync } from 'child_process';

// Mock fs and execSync for testing
jest.mock('fs');
jest.mock('child_process');

const mockedFs = fs as jest.Mocked<typeof fs>;
const mockedExecSync = execSync as jest.MockedFunction<typeof execSync>;

describe('Worktree Utils', () => {
  beforeEach(() => {
    jest.clearAllMocks();
  });

  describe('validateBranchName', () => {
    it('should validate correct branch names', () => {
      expect(validateBranchName('main')).toBe(true);
      expect(validateBranchName('feature-auth')).toBe(true);
      expect(validateBranchName('feature/ui')).toBe(true);
      expect(validateBranchName('hotfix/123')).toBe(true);
      expect(validateBranchName('release/v1.0.0')).toBe(true);
    });

    it('should reject invalid branch names', () => {
      expect(validateBranchName('')).toBe(false);
      expect(validateBranchName('feature auth')).toBe(false);
      expect(validateBranchName('feature@auth')).toBe(false);
      expect(validateBranchName('feature$auth')).toBe(false);
    });
  });

  describe('getWorktreeName', () => {
    it('should extract worktree name from path', () => {
      expect(getWorktreeName('/path/to/worktrees/feature-auth')).toBe('feature-auth');
      expect(getWorktreeName('/path/to/worktrees/feature-ui')).toBe('feature-ui');
    });
  });

  describe('generateWorktreeContainerName', () => {
    it('should generate correct container names', () => {
      expect(generateWorktreeContainerName('aisanity', 'feature-auth')).toBe('aisanity-feature-auth');
      expect(generateWorktreeContainerName('my-project', 'feature-ui')).toBe('my-project-feature-ui');
      expect(generateWorktreeContainerName('test_project', 'hotfix/123')).toBe('test_project-hotfix-123');
    });
  });

  describe('getCurrentBranch', () => {
    it('should return current branch from git', () => {
      mockedExecSync.mockReturnValue('feature-auth\n');
      
      const result = getCurrentBranch('/test/path');
      
      expect(result).toBe('feature-auth');
      expect(mockedExecSync).toHaveBeenCalledWith('git rev-parse --abbrev-ref HEAD', {
        cwd: '/test/path',
        encoding: 'utf8',
        stdio: 'pipe'
      });
    });

    it('should return main when git command fails', () => {
      mockedExecSync.mockImplementation(() => {
        throw new Error('Git not available');
      });
      
      const result = getCurrentBranch('/test/path');
      
      expect(result).toBe('main');
    });
  });

  describe('getMainGitDirPath', () => {
    it('should return main git dir path from worktree', () => {
      mockedFs.existsSync.mockReturnValue(true);
      mockedFs.readFileSync.mockReturnValue('gitdir: /Users/nj/workspace/aisanity/aisanity/.git/worktrees/fix-git\n');

      const result = getMainGitDirPath('/test/worktree/path');

      expect(result).toBe('/Users/nj/workspace/aisanity/aisanity/.git');
    });

    it('should handle relative gitdir paths', () => {
      mockedFs.existsSync.mockReturnValue(true);
      mockedFs.readFileSync.mockReturnValue('gitdir: ../.git/worktrees/feature-auth\n');

      const result = getMainGitDirPath('/test/worktree/path');

      expect(result).toBe('/test/worktree/.git');
    });

    it('should return null when .git file does not exist', () => {
      mockedFs.existsSync.mockReturnValue(false);

      const result = getMainGitDirPath('/test/path');

      expect(result).toBe(null);
    });

    it('should return null when .git file does not contain gitdir:', () => {
      mockedFs.existsSync.mockReturnValue(true);
      mockedFs.readFileSync.mockReturnValue('/path/to/.git\n');

      const result = getMainGitDirPath('/test/path');

      expect(result).toBe(null);
    });

    it('should return null when gitdir path does not contain /worktrees/', () => {
      mockedFs.existsSync.mockReturnValue(true);
      mockedFs.readFileSync.mockReturnValue('gitdir: /path/to/.git\n');

      const result = getMainGitDirPath('/test/path');

      expect(result).toBe(null);
    });

    it('should return null when fs operation fails', () => {
      mockedFs.existsSync.mockImplementation(() => {
        throw new Error('File system error');
      });

      const result = getMainGitDirPath('/test/path');

      expect(result).toBe(null);
    });
  });

  describe('isWorktree', () => {
    it('should return true when .git file contains gitdir:', () => {
      mockedFs.existsSync.mockReturnValue(true);
      mockedFs.readFileSync.mockReturnValue('gitdir: /path/to/.git/worktrees/feature-auth\n');

      const result = isWorktree('/test/path');

      expect(result).toBe(true);
      expect(mockedFs.existsSync).toHaveBeenCalledWith('/test/path/.git');
      expect(mockedFs.readFileSync).toHaveBeenCalledWith('/test/path/.git', 'utf8');
    });

    it('should return false when .git file does not exist', () => {
      mockedFs.existsSync.mockReturnValue(false);

      const result = isWorktree('/test/path');

      expect(result).toBe(false);
    });

    it('should return false when .git file does not contain gitdir:', () => {
      mockedFs.existsSync.mockReturnValue(true);
      mockedFs.readFileSync.mockReturnValue('/path/to/.git\n');

      const result = isWorktree('/test/path');

      expect(result).toBe(false);
    });

    it('should return false when fs operation fails', () => {
      mockedFs.existsSync.mockImplementation(() => {
        throw new Error('File system error');
      });

      const result = isWorktree('/test/path');

      expect(result).toBe(false);
    });
  });

  describe('getMainWorkspacePath', () => {
    it('should return main repo path from worktree when no parent structure', () => {
      // First call: git rev-parse --show-toplevel
      // Second call: git rev-parse --git-dir
      mockedExecSync
        .mockReturnValueOnce('/path/to\n')  // --show-toplevel
        .mockReturnValueOnce('/path/to/.git/worktrees/feature-auth\n');  // --git-dir
      
      // Mock no parent structure (no .aisanity or worktrees in parent)
      mockedFs.existsSync.mockReturnValue(false);
      
      const result = getMainWorkspacePath('/test/worktree/path');
      
      expect(result).toBe('/path/to');  // Main repo path when no parent structure
    });

    it('should return parent path when .aisanity exists in parent', () => {
      mockedExecSync
        .mockReturnValueOnce('/test/path/.git\n')  // --show-toplevel
        .mockReturnValueOnce('/test/path/.git\n');  // --git-dir
      
      mockedFs.existsSync.mockReturnValueOnce(true);  // parent .aisanity exists
      
      const result = getMainWorkspacePath('/test/path/.git');
      
      expect(result).toBe('/test/path');  // Parent when .aisanity found
    });

    it('should return parent path when worktrees directory exists in parent', () => {
      mockedExecSync
        .mockReturnValueOnce('/test/path\n')  // --show-toplevel
        .mockReturnValueOnce('/test/path/.git\n');  // --git-dir
      
      mockedFs.existsSync
        .mockReturnValueOnce(false)  // no .aisanity in parent
        .mockReturnValueOnce(true);  // but worktrees dir exists
      
      const result = getMainWorkspacePath('/test/path');
      
      expect(result).toBe('/test');  // Parent when worktrees found
    });

    it('should return git root when no parent structure', () => {
      mockedExecSync
        .mockReturnValueOnce('/test/path\n')  // --show-toplevel
        .mockReturnValueOnce('/test/path/.git\n');  // --git-dir
      
      mockedFs.existsSync
        .mockReturnValueOnce(false)  // no .aisanity in parent
        .mockReturnValueOnce(false);  // no worktrees dir
      
      const result = getMainWorkspacePath('/test/path');
      
      expect(result).toBe('/test/path');  // Git root itself
    });
  });

  describe('getAllWorktrees', () => {
    const mockMainConfig = {
      workspace: 'test-project',
      env: {}
    };

    beforeEach(() => {
      // Mock main workspace setup
      mockedExecSync.mockImplementation((cmd: string) => {
        if (cmd.includes('show-toplevel')) return '/test/path/.git\n';
        if (cmd.includes('git-dir')) return '/test/path/.git\n';
        return 'main\n';  // getCurrentBranch
      });
      
      mockedFs.existsSync.mockImplementation((path: any) => {
        if (typeof path === 'string') {
          if (path.includes('.aisanity')) return true;
          if (path.includes('worktrees')) return true;
        }
        return false;
      });
      
      mockedFs.readFileSync.mockReturnValue(JSON.stringify(mockMainConfig));
      mockedFs.readdirSync.mockReturnValue([
      { name: 'feature-auth', isDirectory: () => true },
      { name: 'feature-ui', isDirectory: () => true }
    ] as any);
      mockedFs.statSync.mockReturnValue({ isDirectory: () => true } as any);
    });

    it('should return worktree list with main workspace', () => {
      const result = getAllWorktrees('/test/path');
      
      expect(result.main.path).toBe('/test/path/.git');  // Now returns git root
      expect(result.main.branch).toBe('main');
      expect(result.main.containerName).toBe('test-project-main');
      expect(Array.isArray(result.worktrees)).toBe(true);
    });

    it('should handle missing worktrees directory', () => {
      mockedFs.existsSync.mockImplementation((path: any) => {
        if (typeof path === 'string') {
          if (path.includes('worktrees')) return false;
          if (path.includes('.aisanity')) return true;
        }
        return false;
      });

      const result = getAllWorktrees('/test/path');

      expect(result.worktrees).toHaveLength(0);
    });
  });

  describe('shouldCopyDevContainer', () => {
    it('should return false if .devcontainer does not exist', () => {
      mockedFs.existsSync.mockReturnValue(false);

      const result = shouldCopyDevContainer('/test/workspace');

      expect(result).toBe(false);
      expect(mockedFs.existsSync).toHaveBeenCalledWith('/test/workspace/.devcontainer');
    });

    it('should return false if .devcontainer is tracked in git', () => {
      mockedFs.existsSync.mockReturnValue(true);
      mockedExecSync.mockReturnValue(Buffer.from('.devcontainer'));

      const result = shouldCopyDevContainer('/test/workspace');

      expect(result).toBe(false);
      expect(mockedExecSync).toHaveBeenCalledWith('git ls-files --error-unmatch .devcontainer', {
        cwd: '/test/workspace',
        stdio: 'pipe'
      });
    });

    it('should return true if .devcontainer exists but is not tracked in git', () => {
      mockedFs.existsSync.mockReturnValue(true);
      mockedExecSync.mockImplementation(() => {
        throw new Error('not tracked');
      });

      const result = shouldCopyDevContainer('/test/workspace');

      expect(result).toBe(true);
    });
  });

  describe('copyDevContainerToWorktree', () => {
    it('should throw error if source .devcontainer does not exist', () => {
      mockedFs.existsSync.mockImplementation((path: any) => {
        if (typeof path === 'string' && path.includes('source')) return false;
        return true;
      });

      expect(() => copyDevContainerToWorktree('/source', '/worktree')).toThrow('Source .devcontainer directory does not exist');
    });

    it('should throw error if destination .devcontainer already exists', () => {
      mockedFs.existsSync.mockReturnValue(true);

      expect(() => copyDevContainerToWorktree('/source', '/worktree')).toThrow('Destination .devcontainer directory already exists');
    });

    it('should copy .devcontainer directory successfully', () => {
      mockedFs.existsSync.mockImplementation((path: any) => {
        if (typeof path === 'string' && path.includes('worktree')) return false;
        return true;
      });
      const mockCpSync = jest.spyOn(fs, 'cpSync').mockImplementation(() => {});

      copyDevContainerToWorktree('/source', '/worktree');

      expect(mockCpSync).toHaveBeenCalledWith('/source/.devcontainer', '/worktree/.devcontainer', { recursive: true });
      mockCpSync.mockRestore();
    });
  });
});<|MERGE_RESOLUTION|>--- conflicted
+++ resolved
@@ -1,9 +1,6 @@
 import {
   isWorktree,
-<<<<<<< HEAD
-=======
   getMainGitDirPath,
->>>>>>> 5debeccc
   getMainWorkspacePath,
   getWorktreeName,
   generateWorktreeContainerName,
